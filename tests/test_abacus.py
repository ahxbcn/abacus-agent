import unittest
import os, sys
import shutil
import math
import json
from pathlib import Path
import tempfile
from abacustest.lib_prepare.abacus import AbacusStru, ReadInput

os.environ["ABACUSAGENT_MODEL"] = "test"  # Set the model to test
from abacusagent.modules.abacus import abacus_prepare, abacus_modify_input, abacus_modify_stru, abacus_collect_data

class TestAbacusPrepare(unittest.TestCase):
    def setUp(self):
        self.test_dir = tempfile.TemporaryDirectory()
        self.addCleanup(self.test_dir.cleanup)  
        self.test_path = Path(self.test_dir.name)
        
        self.data_dir = Path(__file__).parent / "abacus"
        self.pp_path = (self.data_dir / "pp").resolve()
        self.orb_path = (self.data_dir / "orb").resolve()
        self.stru_file1 = (self.data_dir / "STRU").resolve()
        self.stru_file2 = (self.data_dir / "POSCAR").resolve()
        
        self.original_cwd = os.getcwd()
        os.chdir(self.test_path)
        
        print(f"Test directory: {self.test_path}")
            
    def tearDown(self):
        os.chdir(self.original_cwd) 
        
    def test_abacus_prepare(self):
        """
        Test the abacus_prepare function.
        """
        
        # catch the screen output
        sys.stdout = open(os.devnull, 'w')
        
        outputs = abacus_prepare(str(self.stru_file1.absolute()),
            stru_type = "abacus/stru",
            pp_path= self.pp_path,
            orb_path = self.orb_path,
            job_type= "scf",
            lcao= True
        )
        self.assertTrue(os.path.exists(outputs["job_path"]))
        self.assertEqual(outputs["job_path"], str(Path("000000").absolute()))
        self.assertTrue(os.path.exists("000000/INPUT"))
        self.assertTrue(os.path.exists("000000/STRU"))
        self.assertTrue(os.path.exists("000000/As_ONCV_PBE-1.0.upf"))
        self.assertTrue(os.path.exists("000000/As_gga_8au_100Ry_2s2p1d.orb"))
        self.assertTrue(os.path.exists("000000/Ga_ONCV_PBE-1.0.upf"))
        self.assertTrue(os.path.exists("000000/Ga_gga_9au_100Ry_2s2p2d.orb"))


class TestAbacusModifyInput(unittest.TestCase):
    def setUp(self):
        self.test_dir = tempfile.TemporaryDirectory()
        self.addCleanup(self.test_dir.cleanup)  
        self.test_path = Path(self.test_dir.name)
        
        self.data_dir = Path(__file__).parent / "abacus"
        self.pp_path = (self.data_dir / "pp").resolve()
        self.orb_path = (self.data_dir / "orb").resolve()
        self.stru_file1 = (self.data_dir / "STRU").resolve()
        self.stru_file2 = (self.data_dir / "POSCAR").resolve()
        
        self.original_cwd = os.getcwd()
        os.chdir(self.test_path)
        
        print(f"Test directory: {self.test_path}")
            
    def tearDown(self):
        os.chdir(self.original_cwd) 

    def test_abacus_modify_input_basic(self):
        """
        Test modify INPUT parameters without modifying DFT+U parameters
        """

        extra_input = {'vdw_method': 'd3_bj', 'nspin': 2}
        remove_input = {'gamma_only'}
        self.old_input_file = self.data_dir / "INPUT_ref"
        self.input_file = self.data_dir / "INPUT"
        shutil.copy2(self.old_input_file, self.input_file)
        original_input_param = ReadInput(self.input_file)
        outputs = abacus_modify_input(self.input_file,
                                      extra_input=extra_input,
                                      remove_input=remove_input)
        
        self.assertTrue(os.path.exists(outputs["input_path"]))
        modified_input_param = ReadInput(self.input_file)
        self.assertEqual(modified_input_param['vdw_method'], extra_input['vdw_method'])
        self.assertEqual(modified_input_param['nspin'], extra_input['nspin'])
        self.assertEqual(modified_input_param['ecutwfc'], original_input_param['ecutwfc'])
        
        if self.input_file.exists():
            self.input_file.unlink()

    def test_abacus_modify_input_dftu(self):
        """
        Test modify INPUT parameters about DFT+U settings
        """

        dft_plus_u_settings = {'Fe': ['d', 3.0],
                               'O':  0.5}
        extra_input = {'vdw_method': 'd3_bj', 'nspin': 2}
        self.old_input_file = self.data_dir / "INPUT_LiFePO4_old"
        self.input_file = self.data_dir / "INPUT_LiFePO4"
        self.stru_file = self.data_dir / "STRU_LiFePO4"
        shutil.copy2(self.old_input_file, self.input_file)
        original_input_param = ReadInput(self.input_file)

        outputs = abacus_modify_input(self.input_file,
                                      stru_file = self.stru_file,
                                      dft_plus_u_settings=dft_plus_u_settings,
                                      extra_input=extra_input)
        
        self.assertTrue(os.path.exists(outputs["input_path"]))
        modified_input_param = ReadInput(self.input_file)
        self.assertEqual(modified_input_param['vdw_method'], extra_input['vdw_method'])
        self.assertEqual(modified_input_param['nspin'], extra_input['nspin'])
        self.assertEqual(modified_input_param['ecutwfc'], original_input_param['ecutwfc'])

        self.assertEqual(modified_input_param['dft_plus_u'], 1)
        orbital_corr_modified = modified_input_param['orbital_corr'].split()
        orbital_corr_ref = ['2', '-1', '-1', '1']
        self.assertEqual(len(orbital_corr_modified), len(orbital_corr_ref))
        for i in range(len(orbital_corr_modified)):
            self.assertEqual(orbital_corr_modified[i], orbital_corr_ref[i])
        
        hubbard_u_modified = modified_input_param['hubbard_u'].split()
        for i in range(len(hubbard_u_modified)):
            hubbard_u_modified[i] = float(hubbard_u_modified[i])
        hubbard_u_ref = [3.0, 0.0, 0.0, 0.5]
        self.assertEqual(len(hubbard_u_modified), len(hubbard_u_ref))
        for i in range(len(hubbard_u_modified)):
            self.assertAlmostEqual(hubbard_u_modified[i], hubbard_u_ref[i])
        
        if self.input_file.exists():
            self.input_file.unlink()


class TestAbacusModifyStru(unittest.TestCase):
    def setUp(self):
        self.test_dir = tempfile.TemporaryDirectory()
        self.addCleanup(self.test_dir.cleanup)  
        self.test_path = Path(self.test_dir.name)
        
        self.data_dir = Path(__file__).parent / "abacus"
        self.pp_path = (self.data_dir / "pp").resolve()
        self.orb_path = (self.data_dir / "orb").resolve()
        self.stru_file1 = (self.data_dir / "STRU").resolve()
        self.stru_file2 = (self.data_dir / "POSCAR").resolve()
        
        self.original_cwd = os.getcwd()
        os.chdir(self.test_path)
        
        print(f"Test directory: {self.test_path}")
            
    def tearDown(self):
        os.chdir(self.original_cwd) 

    def test_abacus_modify_stru_pp_orb(self):
        """
        Test modify pseudopotential and orbital in STRU file
        """
        pp = {'Ni': 'Ni_ONCV_PBE-1.2.upf', 'O': 'O_ONCV_PBE-1.2.upf'}
        orb = {'Ni': 'Ni_gga_10au_6s3p3d2f.orb', 'O': 'O_gga_10au_3s3p2d.orb'}
        old_stru_file = self.data_dir / "STRU_NiO_ref"
        stru_file = self.data_dir / "STRU_NiO"
        shutil.copy2(old_stru_file, stru_file)

        outputs = abacus_modify_stru(stru_file, 
                                    pp=pp,
                                    orb=orb)
        
        self.assertTrue(os.path.exists(outputs["stru_path"]))
        modified_stru = AbacusStru.ReadStru(outputs['stru_path'])

        for idx, element in enumerate(modified_stru.get_element(number=False,total=False)):
            self.assertEqual(modified_stru.get_pp()[idx],  pp[element])
            self.assertEqual(modified_stru.get_orb()[idx], orb[element])
        
        if stru_file.exists():
            stru_file.unlink()

    def test_abacus_modify_stru_fixed_atoms(self):
        """
        Test modify atom fixation in STRU file
        """
        fix_atoms_idx = [0, 2, 3]
        movable_coors = [[0, 0, 1],
                         [0, 0, 0],
                         [1, 0, 1]]
        old_stru_file = self.data_dir / "STRU_NiO_ref"
        stru_file = self.data_dir / "STRU_NiO"
        shutil.copy2(old_stru_file, stru_file)

        outputs = abacus_modify_stru(stru_file, 
                                    fix_atoms_idx=fix_atoms_idx,
                                    movable_coords=movable_coors)
        
        self.assertTrue(os.path.exists(outputs["stru_path"]))
        modified_stru = AbacusStru.ReadStru(outputs["stru_path"])
        modified_stru_move = modified_stru.get_move()
        
        for fix_idx, fix_atom_idx in enumerate(fix_atoms_idx):
            self.assertEqual(len(movable_coors[fix_idx]), len(modified_stru_move[fix_atom_idx]))
            for coord_idx in range(len(movable_coors[fix_idx])):
                self.assertEqual(movable_coors[fix_idx][coord_idx],
                                 modified_stru_move[fix_atom_idx][coord_idx])

        if stru_file.exists():
            stru_file.unlink()


    def test_abacus_modify_initial_magmoms_nspin2(self):
        """
        Test modify magnetic moment for every atom in STRU file in the nspin=2 case
        """
        initial_magmoms = [2.0, 2.0, 0.0, 0.0]
        old_stru_file = self.data_dir / "STRU_NiO_ref"
        stru_file = self.data_dir / "STRU_NiO"
        shutil.copy2(old_stru_file, stru_file)

        outputs = abacus_modify_stru(stru_file, 
                                    initial_magmoms=initial_magmoms)
        
        self.assertTrue(os.path.exists(outputs["stru_path"]))
        modified_stru = AbacusStru.ReadStru(outputs['stru_path'])
        modified_stru_initial_magmoms = modified_stru.get_atommag()

        for idx, value in enumerate(initial_magmoms):
            self.assertIsInstance(modified_stru_initial_magmoms[idx], float)
            self.assertAlmostEqual(value, modified_stru_initial_magmoms[idx])
        
        if stru_file.exists():
            stru_file.unlink()

    def test_abacus_modify_initial_magmoms_nspin4(self):
        """
        Test modify magnetic moment for every atom in STRU file in the nspin=4 case
        """
        initial_magmoms = [[2.0, 0.0, 0.0],
                           [2.0, 0.0, 0.0],
                           [0.0, 0.0, 0.0],
                           [0.0, 0.0, 0.0]]
        old_stru_file = self.data_dir / "STRU_NiO_ref"
        stru_file = self.data_dir / "STRU_NiO"
        shutil.copy2(old_stru_file, stru_file)

        outputs = abacus_modify_stru(stru_file, 
                                    initial_magmoms=initial_magmoms)
        
        self.assertTrue(os.path.exists(outputs["stru_path"]))
        modified_stru = AbacusStru.ReadStru(outputs['stru_path'])
        modified_stru_initial_magmoms = modified_stru.get_atommag()

        for idx in range(len(initial_magmoms)):
            self.assertIsInstance(modified_stru_initial_magmoms[idx], list)
            self.assertEqual(len(initial_magmoms[idx]), len(modified_stru_initial_magmoms[idx]))
            for idx2 in range(len(initial_magmoms[idx])):
                self.assertAlmostEqual(initial_magmoms[idx][idx2],
                                       modified_stru_initial_magmoms[idx][idx2])
        
        if stru_file.exists():
            stru_file.unlink()

    def test_abacus_modify_initial_magmoms_nspin4_angle(self):
        """
        Test modify magnetic moment for every atom in STRU file in the nspin=4 case with angle
        """
        initial_magmoms = [2.0, 2.0, 0.0, 0.0]
        angle1 = [5.0, 10.0, 15.0, 20.0]
        angle2 = [20.0, 15.0, 10.0, 0.0]
        old_stru_file = self.data_dir / "STRU_NiO_ref"
        stru_file = self.data_dir / "STRU_NiO"
        shutil.copy2(old_stru_file, stru_file)
        modified_stru_file = self.data_dir / "STRU_NiO_modified"

        outputs = abacus_modify_stru(stru_file, 
                                    initial_magmoms=initial_magmoms,
                                    angle1=angle1,
                                    angle2=angle2)
        
        self.assertTrue(os.path.exists(outputs["stru_path"]))
        modified_stru = AbacusStru.ReadStru(outputs['stru_path'])
        modified_stru_initial_magmoms = modified_stru.get_atommag()
        modified_stru_angle1 = modified_stru.get_angle1()
        modified_stru_angle2 = modified_stru.get_angle2()

        self.assertEqual(len(initial_magmoms), len(modified_stru_initial_magmoms))
        self.assertEqual(len(initial_magmoms), len(modified_stru_angle1))
        self.assertEqual(len(initial_magmoms), len(modified_stru_angle2))
        for idx in range(len(initial_magmoms)):
            magx, magy, magz = modified_stru_initial_magmoms[idx]
            mag = math.sqrt(magx**2 + magy**2 + magz**2)
            self.assertAlmostEqual(initial_magmoms[idx], mag)
            self.assertAlmostEqual(angle1[idx], modified_stru_angle1[idx])
            self.assertAlmostEqual(angle2[idx], modified_stru_angle2[idx])
        
        if modified_stru_file.exists():
            modified_stru_file.unlink()

class TestAbacusCollectData(unittest.TestCase):
    def setUp(self):
        self.test_dir = tempfile.TemporaryDirectory()
        self.addCleanup(self.test_dir.cleanup)  
        self.test_path = Path(self.test_dir.name)
        
        self.data_dir = Path(__file__).parent / "abacus"
        self.pp_path = (self.data_dir / "pp").resolve()
        self.orb_path = (self.data_dir / "orb").resolve()
        self.stru_file1 = (self.data_dir / "STRU").resolve()
        self.stru_file2 = (self.data_dir / "POSCAR").resolve()
        
        self.original_cwd = os.getcwd()
        os.chdir(self.test_path)
        
        print(f"Test directory: {self.test_path}")
            
    def tearDown(self):
        os.chdir(self.original_cwd) 
    
    def test_abacus_collect_data(self):
        """
        Test collect data from directory of abacus jobs
        """
        abacusjob_dir = self.data_dir / "Si-sp"
        data_ref_json = self.data_dir / "Si-sp/metrics-ref.json"

        metrics = ["normal_end", "natom", "ibzk", "nelec", "nbands", "scf_steps", "energy_per_atom"]
        with open(data_ref_json, "r") as fin:
            data_ref = json.load(fin)
        
        outputs = abacus_collect_data(abacusjob_dir,
                                     metrics)
        collected_metrics = outputs['collected_metrics']
        
        for metric in metrics:
            if metric in ['nelec', 'energy_per_atom']:
                self.assertAlmostEqual(data_ref[metric], collected_metrics[metric])
            else:
                self.assertEqual(data_ref[metric], collected_metrics[metric])
<<<<<<< HEAD

=======
>>>>>>> 6c48aaeb
<|MERGE_RESOLUTION|>--- conflicted
+++ resolved
@@ -345,7 +345,3 @@
                 self.assertAlmostEqual(data_ref[metric], collected_metrics[metric])
             else:
                 self.assertEqual(data_ref[metric], collected_metrics[metric])
-<<<<<<< HEAD
-
-=======
->>>>>>> 6c48aaeb
